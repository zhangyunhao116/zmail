--- conflicted
+++ resolved
@@ -76,7 +76,7 @@
 
 **If your mail server not in it , don't worry , zmail will handle it automatically.If there any problems in use, pls tell me in the github. ** 
 
-<<<<<<< HEAD
+
 | Server address | Send mail | Pull mail | Remarks      |
 | -------------- | --------- | --------- | ------------ |
 | @163.com       | ✓         |           |              |
@@ -86,16 +86,6 @@
 | @gmail.com     |           |           | TimeOutError |
 | @sina.com      | ✓         |           |              |
 |                |           |           |              |
-=======
-| Server address | Send mail | Pull mail |
-| -------------- | --------- | --------- |
-| @163.com       | ✓         |           |
-| @qq.com        | ✓         |           |
-| @126.com       | ✓         |           |
-| @yeah.net      | ✓         |           |
-| @gmail.com     |           |           |
-|                |           |           |
->>>>>>> 59f3db4e
 
 ## To do
 
